--- conflicted
+++ resolved
@@ -1,13 +1,9 @@
-<<<<<<< HEAD
 import numpy as np
+from cmath import inf
+from river import base
 from river import base
 
-=======
-from cmath import inf
-from river import base
-import numpy as np
 from collections import deque
->>>>>>> 2f36c88d
 
 
 class ExponentialStandardizer(base.Transformer):
@@ -139,4 +135,4 @@
 
     def learn_transform_one(self, x):
         self.learn_one(x)
-        return self.transform_one(x)+        return self.transform_one(x)
