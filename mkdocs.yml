# Project information
site_name: Incremental Torch
site_description: Incremental DL is a Python library for incremental deep learning.
site_author: Cedric Kulbach
site_url: https://github.com/kulbachcedric/IncrementalTorch

# Repository
repo_name: IncrementalTorch
repo_url: https://github.com/kulbachcedric/IncrementalTorch
edit_uri: "https://github.com/kulbachcedric/IncrementalTorch"

# Copyright
copyright: Copyright &copy; 2019 - 2020

# Configuration
theme:
  name: material
  language: en
  palette:
    primary: blue
    accent: grey
  font:
    text: Roboto
    code: Roboto Mono
  #logo: material/cloud
  #favicon: material/cloud
  features:
    - navigation.instant
    - navigation.tracking

# Extras
extra:
  social:
    - icon: fontawesome/brands/github-alt
      link: https://github.com/kulbachcedric/IncrementalTorch

# Extensions
markdown_extensions:
  - admonition
  - footnotes
  - toc:
      permalink: true
      toc_depth: "1-3"
  - pymdownx.details
  - pymdownx.arithmatex:
      generic: true
  - pymdownx.highlight
  - pymdownx.superfences

plugins:
  - search
<<<<<<< HEAD
  - mkdocstrings
  - mkdocs-jupyter
=======
  - autorefs
  - mkdocstrings:
      default_handler: python

>>>>>>> 95220c31

extra_javascript:

extra_css:

nav:
  - Home: index.md
  - Installation: installation.md
  - Code Reference:
      - Classification: classification.md
      - Regression: regression.md
      - Anomaly: anomaly.md
<<<<<<< HEAD
  - Examples:
      - Classification: examples/example_classification.ipynb
      - Regression: examples/example_regression.ipynb
      - Anomaly Detection: examples/example_ae.ipynb
=======
  - About: about.md
>>>>>>> 95220c31
<|MERGE_RESOLUTION|>--- conflicted
+++ resolved
@@ -34,6 +34,11 @@
     - icon: fontawesome/brands/github-alt
       link: https://github.com/kulbachcedric/IncrementalTorch
 
+# Google Analytics
+google_analytics:
+  - UA-63302552-3
+  - auto
+
 # Extensions
 markdown_extensions:
   - admonition
@@ -49,15 +54,10 @@
 
 plugins:
   - search
-<<<<<<< HEAD
-  - mkdocstrings
-  - mkdocs-jupyter
-=======
   - autorefs
   - mkdocstrings:
       default_handler: python
-
->>>>>>> 95220c31
+  - mkdocs-jupyter
 
 extra_javascript:
 
@@ -70,11 +70,8 @@
       - Classification: classification.md
       - Regression: regression.md
       - Anomaly: anomaly.md
-<<<<<<< HEAD
   - Examples:
       - Classification: examples/example_classification.ipynb
       - Regression: examples/example_regression.ipynb
       - Anomaly Detection: examples/example_ae.ipynb
-=======
-  - About: about.md
->>>>>>> 95220c31
+  - About: about.md